--- conflicted
+++ resolved
@@ -70,7 +70,21 @@
 
         self.unary_notify(Exchange::new(move |&(ref k, _)| hash(k)), "StateMachine", vec![], move |input, output, notificator| {
 
-<<<<<<< HEAD
+            // go through each time with data, process each (key, val) pair.
+            notificator.for_each(|time,_,_| {
+                if let Some(pend) = pending.remove(time.time()) {
+                    let mut session = output.session(&time);
+                    for (key, val) in pend {
+                        let (remove, output) = {
+                            let state = states.entry(key.clone()).or_insert_with(Default::default);
+                            fold(&key, val, state)
+                        };
+                        if remove { states.remove(&key); }
+                        session.give_iterator(output.into_iter());
+                    }
+                }
+            });
+
             // stash each input and request a notification when ready
             input.for_each(|time, data| {
 
@@ -85,34 +99,6 @@
                     // else we can process immediately
                     let mut session = output.session(&time);
                     for (key, val) in vector.drain(..) {
-=======
-            // go through each time with data, process each (key, val) pair.
-            notificator.for_each(|time,_,_| {
-                if let Some(pend) = pending.remove(time.time()) {
-                    let mut session = output.session(&time);
-                    for (key, val) in pend {
->>>>>>> 56c778f5
-                        let (remove, output) = {
-                            let state = states.entry(key.clone()).or_insert_with(Default::default);
-                            fold(&key, val, state)
-                        };
-                        if remove { states.remove(&key); }
-                        session.give_iterator(output.into_iter());
-                    }
-                }
-            });
-
-            // stash each input and request a notification when ready
-            input.for_each(|time, data| {
-                // stash if not time yet
-                if notificator.frontier(0).less_than(time.time()) {
-                    pending.entry(time.time().clone()).or_insert_with(Vec::new).extend(data.drain(..));
-                    notificator.notify_at(time.retain());
-                }
-                else {
-                    // else we can process immediately
-                    let mut session = output.session(&time);
-                    for (key, val) in data.drain(..) {
                         let (remove, output) = {
                             let state = states.entry(key.clone()).or_insert_with(Default::default);
                             fold(&key, val, state)
